/build
*~
*.d
<<<<<<< HEAD
.*.secondary
/mnt
/venv
/data
=======
.*.secondary
>>>>>>> 25160b0b
<|MERGE_RESOLUTION|>--- conflicted
+++ resolved
@@ -1,11 +1,4 @@
 /build
 *~
 *.d
-<<<<<<< HEAD
-.*.secondary
-/mnt
-/venv
-/data
-=======
-.*.secondary
->>>>>>> 25160b0b
+.*.secondary